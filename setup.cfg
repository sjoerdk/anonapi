--- conflicted
+++ resolved
@@ -1,9 +1,6 @@
 [bumpversion]
-<<<<<<< HEAD
+
 current_version = 1.3.0
-=======
-current_version = 1.2.2
->>>>>>> 827a2abe
 commit = True
 tag = True
 
