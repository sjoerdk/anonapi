"""Click group and commands for the 'map' subcommand
"""
import os
from pathlib import Path
from typing import List, Optional

import click
import datetime
import getpass
import random
import string

from click.exceptions import BadParameter, UsageError, ClickException

from anonapi.cli.click_types import FileSelectionFileParam
from anonapi.cli.select_commands import create_dicom_selection_click
from anonapi.context import AnonAPIContext
from anonapi.decorators import pass_anonapi_context, handle_anonapi_exceptions
from anonapi.mapper import (
    MappingFolder,
    MappingLoadError,
    ExampleJobParameterGrid,
    MapperException,
    Mapping,
)
from anonapi.parameters import (
    SourceIdentifierFactory,
    DestinationPath,
    PatientName,
    SourceIdentifierParameter,
    PatientID,
    Description,
    RootSourcePath,
    Project,
    Parameter,
    FileSelectionIdentifier,
)
from anonapi.settings import AnonClientSettings


class MapCommandContext:
    def __init__(self, current_path, settings: AnonClientSettings):
        self.current_path = current_path
        self.settings = settings

    def get_current_mapping_folder(self):
        return MappingFolder(self.current_path)

    def get_current_mapping(self):
        """Load mapping from the current directory

        Returns
        -------
        Mapping
            Loaded from current dir

        Raises
        ------
        MappingLoadException
            When no mapping could be loaded from current directory

        """
        return self.get_current_mapping_folder().get_mapping()


pass_map_command_context = click.make_pass_decorator(MapCommandContext)


@click.group(name="map")
@click.pass_context
@pass_anonapi_context
def main(context: AnonAPIContext, ctx):
    """map original data to anonymized name, id, etc."""

    # both anonapi_context and base click ctx are passed to be able change ctx.obj
    ctx.obj = MapCommandContext(
        current_path=context.current_dir, settings=context.settings
    )


@click.command()
@handle_anonapi_exceptions
@pass_map_command_context
def status(context: MapCommandContext):
    """Show mapping in current directory"""

    mapping = context.get_current_mapping()
    click.echo(mapping.to_string())


def get_initial_options(settings: AnonClientSettings) -> List[Parameter]:
    """Do the awkward determination of what initially to write in the options
    section of a new mapping """
    defaults = settings.job_default_parameters

    default_project = "Wetenschap-Algemeen"
    default_destination = r"\\server\share\folder"
    if defaults:
        if defaults.project_name:
            default_project = defaults.project_name
        if defaults.destination_path:
            default_destination = defaults.destination_path

    return [Project(default_project), DestinationPath(default_destination)]


@click.command()
@pass_map_command_context
def init(context: MapCommandContext):
    """Save a default mapping in the current folder"""
    folder = context.get_current_mapping_folder()

    options = [RootSourcePath(context.current_path)] + get_initial_options(
        context.settings
    )
    mapping = Mapping(
        grid=ExampleJobParameterGrid(),
        options=options,
        description=f"Mapping created {datetime.date.today().strftime('%B %d %Y')} "
        f"by {getpass.getuser()}\n",
    )
    folder.save_mapping(mapping)
    click.echo(f"Initialised example mapping in {folder.DEFAULT_FILENAME}")


@click.command()
@pass_map_command_context
def delete(context: MapCommandContext):
    """delete mapping in current folder"""
    folder = context.get_current_mapping_folder()
    if not folder.has_mapping():
        raise ClickException("No mapping defined in current folder")
    folder.delete_mapping()
    click.echo(f"Removed mapping in current dir")


@handle_anonapi_exceptions
def get_mapping(context):
    return context.get_current_mapping()


@click.command()
@pass_map_command_context
@click.argument("path", type=click.Path(exists=True))
@click.option(
    "--check-dicom/--no-check-dicom",
    default=True,
    help="Open each file to check whether it is valid DICOM",
)
def add_study_folder(context: MapCommandContext, path, check_dicom):
    """Add all dicom files in given folder to map
    """
<<<<<<< HEAD
    mapping = add_path_to_mapping_click(Path(path), get_mapping(context),
                                        cwd=context.current_path,
                                        check_dicom=check_dicom)
=======
    mapping = add_path_to_mapping_click(
        Path(path), get_mapping(context), cwd=context.current_path
    )
>>>>>>> b3d23774
    context.get_current_mapping_folder().save_mapping(mapping)
    click.echo(f"Done. Added '{path}' to mapping")


<<<<<<< HEAD
def add_path_to_mapping_click(path: Path,
                              mapping: Mapping,
                              check_dicom: bool = True,
                              cwd: Optional[Path] = None):
=======
def add_path_to_mapping_click(path: Path, mapping: Mapping, cwd: Optional[Path] = None):
>>>>>>> b3d23774
    """Create a fileselection in the given path and add it to the given mapping

    Meant to be called from a click function. Contains calls to click.echo().
    Parameters
    ----------
    path: Path
        Path to create fileselection in
    mapping: Mapping
        Mapping to add the fileselection to
    check_dicom: bool, optional
        open each file to see whether it is valid DICOM. Setting False is faster
        but could include files that will fail the job in IDIS. Defaults to True
    cwd: Optional[Path]
        Current working directory. If given, write to mapping relative to this
        path

    Raises
    ------
    ValueError
        When path is absolute and does not start with cwd

    Returns
    -------
    Mapping
        The mapping with path added
    """
    # create a selection from all dicom files in given root_path
    file_selection = create_dicom_selection_click(path, check_dicom)

    # make path relative if requested
    if cwd:
        path = file_selection.data_file_path
        if path.is_absolute():
            file_selection.data_file_path = path.relative_to(cwd)

    # how to refer to this new file selection
    file_selection_identifier = FileSelectionIdentifier.from_object(file_selection)

    patient_name = f"autogenerated_{''.join(random.choices(string.ascii_uppercase + string.digits, k=5))}"
    patient_id = "auto_" + "".join(map(str, random.choices(range(10), k=8)))
    description = f"auto generated_{datetime.date.today().strftime('%B %d, %Y')}"
    row = [
        SourceIdentifierParameter(file_selection_identifier),
        PatientName(patient_name),
        PatientID(patient_id),
        Description(description),
    ]
    mapping.grid.rows.append(row)
    return mapping


@click.command()
@pass_map_command_context
@click.argument("pattern")
@click.option(
    "--check-dicom/--no-check-dicom",
    default=True,
    help="Open each file to check whether it is valid DICOM",
)
def add_all_study_folders(context: MapCommandContext, pattern, check_dicom):
    """Add all folders matching pattern to mapping
    """
    # Examples: **/* */1 */*/*2
    found = [
        x.relative_to(context.current_path)
        for x in Path(context.current_path).glob(pattern)
        if x.is_dir()
    ]
    click.echo(
        f"Pattern '{pattern}' matches the following paths"
        f"matches the following paths:"
    )
    click.echo("\n".join([str(x) for x in found]))
    if not click.confirm(
        f"This will add the {len(found)} folders listed above "
        f"to mapping. Are you sure?"
    ):
        click.echo("Cancelled")
        return
    else:
        mapping = get_mapping(context)
        for path in found:
<<<<<<< HEAD
            mapping = add_path_to_mapping_click(Path(path), mapping,
                                                cwd=context.current_path,
                                                check_dicom=check_dicom)
=======
            mapping = add_path_to_mapping_click(
                Path(path), mapping, cwd=context.current_path
            )
>>>>>>> b3d23774

        context.get_current_mapping_folder().save_mapping(mapping)
        click.echo("Done")


@click.command()
@pass_map_command_context
@click.argument("selection", type=FileSelectionFileParam())
def add_selection(context: MapCommandContext, selection):
    """Add selection file to mapping
    """
    mapping = get_mapping(context)
    identifier = SourceIdentifierFactory().get_source_identifier_for_obj(selection)
    # make identifier root_path relative to mapping
    try:
        identifier.identifier = context.get_current_mapping_folder().make_relative(
            identifier.identifier
        )
    except MapperException as e:
        raise BadParameter(f"Selection file must be inside mapping folder:{e}")

    def random_string(k):
        return "".join(random.choices(string.ascii_uppercase + string.digits, k=k))

    def random_intstring(k):
        return str(map(str, random.choices(range(10), k=k)))

    def today():
        return datetime.date.today().strftime("%B %d, %Y")

    # add this selection to mapping
    mapping.add_row(
        [
            SourceIdentifierParameter(identifier),
            PatientName(f"autogenerated_{random_string(5)}"),
            PatientID(f"auto_{random_intstring(8)}"),
            Description(f"auto generated_" + today()),
        ]
    )

    context.get_current_mapping_folder().save_mapping(mapping)
    click.echo(f"Done. Added '{identifier}' to mapping")


@click.command()
@pass_map_command_context
def edit(context: MapCommandContext):
    """Edit the current mapping in OS default editor
    """
    mapping_folder = context.get_current_mapping_folder()
    if mapping_folder.has_mapping():
        click.launch(str(mapping_folder.full_path()))
    else:
        click.echo("No mapping file defined in current folder")


for func in [
    status,
    init,
    delete,
    add_study_folder,
    add_all_study_folders,
    edit,
    add_selection,
]:
    main.add_command(func)<|MERGE_RESOLUTION|>--- conflicted
+++ resolved
@@ -1,6 +1,5 @@
 """Click group and commands for the 'map' subcommand
 """
-import os
 from pathlib import Path
 from typing import List, Optional
 
@@ -10,7 +9,7 @@
 import random
 import string
 
-from click.exceptions import BadParameter, UsageError, ClickException
+from click.exceptions import BadParameter, ClickException
 
 from anonapi.cli.click_types import FileSelectionFileParam
 from anonapi.cli.select_commands import create_dicom_selection_click
@@ -18,7 +17,6 @@
 from anonapi.decorators import pass_anonapi_context, handle_anonapi_exceptions
 from anonapi.mapper import (
     MappingFolder,
-    MappingLoadError,
     ExampleJobParameterGrid,
     MapperException,
     Mapping,
@@ -150,27 +148,18 @@
 def add_study_folder(context: MapCommandContext, path, check_dicom):
     """Add all dicom files in given folder to map
     """
-<<<<<<< HEAD
+
     mapping = add_path_to_mapping_click(Path(path), get_mapping(context),
                                         cwd=context.current_path,
                                         check_dicom=check_dicom)
-=======
-    mapping = add_path_to_mapping_click(
-        Path(path), get_mapping(context), cwd=context.current_path
-    )
->>>>>>> b3d23774
     context.get_current_mapping_folder().save_mapping(mapping)
     click.echo(f"Done. Added '{path}' to mapping")
 
 
-<<<<<<< HEAD
 def add_path_to_mapping_click(path: Path,
                               mapping: Mapping,
                               check_dicom: bool = True,
                               cwd: Optional[Path] = None):
-=======
-def add_path_to_mapping_click(path: Path, mapping: Mapping, cwd: Optional[Path] = None):
->>>>>>> b3d23774
     """Create a fileselection in the given path and add it to the given mapping
 
     Meant to be called from a click function. Contains calls to click.echo().
@@ -253,15 +242,9 @@
     else:
         mapping = get_mapping(context)
         for path in found:
-<<<<<<< HEAD
             mapping = add_path_to_mapping_click(Path(path), mapping,
                                                 cwd=context.current_path,
                                                 check_dicom=check_dicom)
-=======
-            mapping = add_path_to_mapping_click(
-                Path(path), mapping, cwd=context.current_path
-            )
->>>>>>> b3d23774
 
         context.get_current_mapping_folder().save_mapping(mapping)
         click.echo("Done")
