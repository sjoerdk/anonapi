bumpversion==0.5.3
coverage==5.0.3
pip==20.0.2
factory-boy==2.12
flake8==3.7.9
Click===7.0
pytest==5.3.4
pytest-runner==5.1
pydicom==1.4.1
tqdm==4.32.1
Sphinx==2.0.1
sphinx-autodoc-typehints==1.10.3
sphinx_rtd_theme==0.4.2
tox==3.12.1
twine==1.12.1
watchdog==0.9.0
wheel==0.33.4
<<<<<<< HEAD
fileselection==0.3.1






=======
fileselection==0.3.2
tabulate==0.8.6
>>>>>>> 9472b7cb
<|MERGE_RESOLUTION|>--- conflicted
+++ resolved
@@ -15,15 +15,5 @@
 twine==1.12.1
 watchdog==0.9.0
 wheel==0.33.4
-<<<<<<< HEAD
-fileselection==0.3.1
-
-
-
-
-
-
-=======
 fileselection==0.3.2
-tabulate==0.8.6
->>>>>>> 9472b7cb
+tabulate==0.8.6